--- conflicted
+++ resolved
@@ -60,13 +60,8 @@
     #the files below are found based on a 24hr scan of germanium-68 phantom
     # axial effects for span-1
     fnm = 'AxialFactorForSpan1.npy'
-<<<<<<< HEAD
-    fpth = os.path.join(resource_filename('niftypet', 'auxdata'), fnm)
+    fpth = os.path.join(resource_filename(__name__, '../auxdata'), fnm)#'niftypet'
     ax_f1 = np.load(fpth, allow_pickle=True)
-=======
-    fpth = os.path.join(resource_filename(__name__, '../auxdata'), fnm)#'niftypet'
-    ax_f1 = np.load(fpth)
->>>>>>> 685e080a
     # relative scale factors for axial scatter deriving span-11 scale factors from SSR scale factors
     fnm = 'RelativeScaleFactors_scatter_axial_ssrTOspan11.f32'
     fpth = os.path.join(resource_filename(__name__, '../auxdata'), fnm)
