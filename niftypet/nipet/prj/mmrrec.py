--- conflicted
+++ resolved
@@ -293,14 +293,7 @@
             break
         if recmod>=3 and ( ((k<itr-1) and (itr>1)) ): # or (itr==1)
             sct_time = time.time()
-<<<<<<< HEAD
-            ssn, sssr, amsk = nipet.vsm(
-=======
-
-
-
             sct = nipet.vsm(
->>>>>>> 685e080a
                 datain,
                 mumaps,
                 mmrimg.convert2e7(img, Cnt),
